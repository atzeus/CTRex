--- conflicted
+++ resolved
@@ -469,13 +469,6 @@
 
 
 
-
-<<<<<<< HEAD
-
-class Fun (s :: Symbol) (b :: *) where
-  type FunRes s b :: *
-  apply :: Label s -> b -> FunRes s b
-=======
 type family Inject (l :: LT *) (r :: [LT *]) where
   Inject (l :-> t) '[] = (l :-> t ': '[])
   Inject (l :-> t) (l' :-> t' ': x) = 
@@ -493,7 +486,6 @@
   Get l '[] = NoSuchField l
   Get l (l :-> t ': x) = t
   Get l (l' :-> t ': x) = Get l x
->>>>>>> de7f7aa9
 
 type family Remove (l :: Symbol) (r :: [LT *]) where
   Remove l (l :-> t ': x) = x
@@ -525,8 +517,6 @@
 type family DisjointR (l :: Row *) (r :: Row *) where
   DisjointR (R l) (R r) = DisjointZ l r
 
-<<<<<<< HEAD
-=======
 type family DisjointZ (l :: [LT *]) (r :: [LT *]) where
     DisjointZ '[] r = IsDisjoint
     DisjointZ l '[] = IsDisjoint
@@ -535,4 +525,4 @@
       IfteD (hl <=.? hr)
       (DisjointZ tl (hr :-> ar ': tr))
       (DisjointZ (hl :-> al ': tl) tr)
->>>>>>> de7f7aa9
+
